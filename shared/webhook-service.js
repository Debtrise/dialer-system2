--- conflicted
+++ resolved
@@ -307,10 +307,8 @@
     const announcementMetricData = {
       tenantId: webhookEndpoint.tenantId,
       webhookEndpointId: webhookEndpoint.id,
-<<<<<<< HEAD
       tenantId: tenantId,
-=======
->>>>>>> 3deada15
+
       announcementStartTime: new Date(processingStartTime),
       contentProjectId: null,
       displayIds: [],
